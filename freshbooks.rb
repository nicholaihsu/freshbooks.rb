#------------------------------------------------------------------------------
# FreshBooks.rb - Ruby interface to the FreshBooks API
#
# Copyright (c) 2007-2008 Ben Vinegar (http://www.benlog.org)
#
# This work is distributed under an MIT License:
# http://www.opensource.org/licenses/mit-license.php
#
#------------------------------------------------------------------------------
# Usage:
#
# FreshBooks.setup('sample.freshbooks.com', 'mytoken')
#
# clients = FreshBooks::Client.list
# client = clients[0]
# client.first_name = 'Suzy'
# client.update
#
# invoice = FreshBooks::Invoice.get(4)
# invoice.lines[0].quantity += 1
# invoice.update
#
# item = FreshBooks::Item.new
# item.name = 'A sample item'
# item.create
#
#==============================================================================

require 'net/https'
require 'rexml/document'
require 'logger'

include REXML

module FreshBooks
  VERSION = '2.2.1'     # Gem version
  API_VERSION = '2.1' # FreshBooks API version

  SERVICE_URL = "/api/#{API_VERSION}/xml-in"

  class Error < StandardError; end;
  class InternalError < Error; end;
  class AuthenticationError < Error; end;
  class UnknownSystemError < Error; end;
  class InvalidParameterError < Error; end;
  class ApiAccessNotEnabledError < Error; end;
  class InvalidAccountUrlError < Error; end;
  class AccountDeactivatedError < Error; end;

  @@logger = Logger.new(STDOUT)
  def self.logger
    @@logger
  end
  
  def self.log_level=(level)
    @@logger.level = level
  end
  self.log_level = Logger::WARN
  
  @@account_url, @@auth_token = ''
  @@response = nil
  @@request_headers = nil

  def self.setup(account_url, auth_token, request_headers = {})
    raise InvalidAccountUrlError.new unless account_url =~ /^[0-9a-zA-Z\-_]+\.freshbooks\.com$/
    
    @@account_url = account_url
    @@auth_token = auth_token
    @@request_headers = request_headers

    true
  end

  def self.last_response
    @@response
  end

  def self.call_api(method, elems = [])
    doc = Document.new '<?xml version="1.0" encoding="UTF-8"?>'
    request = doc.add_element 'request'
    request.attributes['method'] = method

    elems.each do |key, value|
      if value.is_a?(BaseObject)
        elem = value.to_xml
        request.add_element elem
      else
        request.add_element(Element.new(key)).text = value.to_s
      end
    end

    result = self.post(request.to_s)

    @@response = Response.new(result)

    #
    # Failure
    #
    if @@response.fail?
      error_msg = @@response.error_msg

      raise InternalError.new(error_msg) if error_msg =~ /not formatted correctly/
      raise AuthenticationError.new(error_msg) if error_msg =~ /[Aa]uthentication failed/
      raise UnknownSystemError.new(error_msg) if error_msg =~ /does not exist/
      raise InvalidParameterError.new(error_msg) if error_msg =~ /Invalid parameter: (.*)/
      raise ApiAccessNotEnabledError.new(error_msg) if error_msg =~ /API access for this account is not enabled/
      
      # Raise an exception for unexpected errors
      raise error_msg
    end

    @@response
  end

  def self.post(body)
    connection = Net::HTTP.new(@@account_url, 443)
    connection.use_ssl = true
    connection.verify_mode = OpenSSL::SSL::VERIFY_NONE

    request = Net::HTTP::Post.new(FreshBooks::SERVICE_URL)
    request.basic_auth @@auth_token, 'X'
    request.body = body
    request.content_type = 'application/xml'
    @@request_headers.each_pair do |name, value|
      request[name.to_s] = value
    end
    
    result = connection.start  { |http| http.request(request) }
    case result
      when Net::HTTPSuccess
        # Good, just continue
      when Net::HTTPRedirection
        # FreshBooks is returning 302 when account_url is valid but an account with the given 
        # name doesn't exist. Translate to an unknown system error. Open question on forums
        # to figure out why this is happening. http://forum.freshbooks.com/viewtopic.php?pid=14170#p14170
        if result["location"] =~ /loginSearch/
          raise UnknownSystemError.new("Account does not exist")
        elsif result["location"] =~ /deactivated/
          raise AccountDeactivatedError.new("Account is deactived")
        else
          raise InternalError.new("Invalid http code: #{result.class}")
        end
      when Net::HTTPUnauthorized
        raise AuthenticationError.new("Invalid API key.")
      when Net::HTTPBadRequest
        raise ApiAccessNotEnabledError.new("API not enabled.")
      else
        raise InternalError.new("Invalid http code: #{result.class}")
    end
    
    if logger.debug?
      logger.debug "Request:"
      logger.debug body
      logger.debug "Response:"
      logger.debug result.body
    end

    result.body
  end

  class Response
    attr_accessor :doc
    def initialize(xml_raw)
      @doc = Document.new xml_raw
    end

    def elements
      @doc.root.elements
    end

    def success?
      @doc.root.attributes['status'] == 'ok'
    end

    def fail?
      !success?
    end

    def error_msg
      return @doc.root.elements['error'].text
    end
  end


  #--------------------------------------------------------------------------
  # BaseObject
  #==========================================================================

  class BaseObject < Struct
    attr_accessor :resp

    # Rails-like accessor to member variables
    #def attributes; return members; end;

    # Maps field names ('invoice_id') to Ruby types (Fixnum)
    TYPE_MAPPINGS = {}

    # Maps field names ('url') to mutability (nil for mutable; :read_only for read-only)
    MUTABILITY = {}

    # Anonymous methods for converting an XML element to its
    # corresponding Ruby type
    MAPPING_FNS = {
      Fixnum     => lambda { |xml_val| xml_val.text.to_i },
      Float      => lambda { |xml_val| xml_val.text.to_f },
      BaseObject => lambda { |xml_val| BaseObject.class::new_from_xml },
      Array      => lambda do |xml_val|
        xml_val.elements.map do |elem|
          FreshBooks::const_get(elem.name.capitalize)::new_from_xml(elem)
        end
      end
    }

    # Create a new instance of this class from an XML element
    def self.new_from_xml(xml_root)
      object = self.new

      self.members.each do |field_name|
        node = xml_root.elements[field_name]

        next if node.nil?

        mapping = self::TYPE_MAPPINGS[field_name]
        if mapping
          object[field_name] = self::MAPPING_FNS[mapping].call(node)
        else
          object[field_name] = node.text.to_s
        end
      end
      return object
    end

    # Convert an instance of this class to an XML element
    def to_xml(elem_name = nil)
      # The root element is the class name, downcased
      elem_name ||= self.class.to_s.split('::').last.downcase
      root = Element.new elem_name

      # Add each BaseObject member to the root elem
      self.members.each do |field_name|
        next if self.class::MUTABILITY[field_name.to_sym] == :read_only

        value = self.send(field_name)

        if value.is_a?(Array)
          node = root.add_element(field_name)
          value.each { |array_elem|
            array_elem_name = 'line' if field_name == 'lines'
            node.add_element(array_elem.to_xml(array_elem_name))
          }
        elsif !value.nil?
          root.add_element(field_name).text = value
        end
      end
      root
    end

    def self.build_list_with_pagination(response)
      root = response.elements[1]
      objects = root.elements
      objects = objects.map { |object| self.new_from_xml(object) }
      
      page = root.attributes["page"]
      pages = root.attributes["pages"]
      per_page = root.attributes["per_page"]
      total = root.attributes["total"]
      
      ListProxy.new(objects, page, per_page, pages, total)
    end
  end

  #--------------------------------------------------------------------------
  # Clients
  #==========================================================================

  Client = BaseObject.new(:client_id, :first_name, :last_name, :organization,
    :email, :username, :password, :work_phone, :home_phone, :mobile, :fax,
    :notes, :p_street1, :p_street2, :p_city, :p_state, :p_country, :p_code,
    :s_street1, :s_street2, :s_city, :s_state, :s_country, :s_code, :url, :auth_url)

  class Client
    TYPE_MAPPINGS = { 'client_id' => Fixnum }
    def create
      resp = FreshBooks::call_api('client.create', 'client' => self)
      if resp.success?
        self.client_id = resp.elements[1].text.to_i
      end

      resp.success? ? self.client_id : nil
    end

    def update
      resp = FreshBooks::call_api('client.update', 'client' => self)

      resp.success?
    end

    def delete
      Client::delete(self.client_id)
    end

    def self.get(client_id)
      resp = FreshBooks::call_api('client.get', 'client_id' => client_id)

      resp.success? ? self.new_from_xml(resp.elements[1]) : nil
    end

    def self.list(options = {})
      resp = FreshBooks::call_api('client.list', options)
      
      return nil unless resp.success?
      self.build_list_with_pagination(resp)
    end

    def self.delete(client_id)
      resp = FreshBooks::call_api('client.delete', 'client_id' => client_id)

      resp.success?
    end

    def invoices(options = {})
      options.merge( 'client_id' => self.client_id )

      Invoice::list(options)
    end
  end
  
  

  #--------------------------------------------------------------------------
  # Invoices
  #==========================================================================

  Invoice = BaseObject.new(:invoice_id, :client_id, :number, :date, :po_number,
  :terms, :first_name, :last_name, :organization, :p_street1, :p_street2, :p_city,
  :p_state, :p_country, :p_code, :amount, :lines, :discount, :status, :notes, :url, :auth_url)


  class Invoice
    TYPE_MAPPINGS = { 'client_id' => Fixnum, 'lines' => Array,
    'po_number' => Fixnum, 'discount' => Float, 'amount' => Float }

    MUTABILITY = { 
      :url => :read_only,
      :auth_url => :read_only 
    }

    def initialize
      super
      self.lines ||= []
    end

    def create
      resp = FreshBooks::call_api('invoice.create', 'invoice' => self)
      if resp.success?
        self.invoice_id = resp.elements[1].text.to_i
      end

      resp.success? ? self.invoice_id : nil
    end

    def update
      resp = FreshBooks::call_api('invoice.update', 'invoice' => self)

      resp.success?
    end

    def delete; Invoice::delete(self.invoice_id); end;
    def send_by_email; Invoice::send_by_email(self.invoice_id); end;
    def send_by_snail_mail; Invoice::send_by_snail_mail(self.invoice_id); end;
    
    def self.get(invoice_id)
      resp = FreshBooks::call_api('invoice.get', 'invoice_id' => invoice_id)

      resp.success? ? self.new_from_xml(resp.elements[1]) : nil
    end

    def self.delete(invoice_id)
      resp = FreshBooks::call_api('invoice.delete', 'invoice_id' => invoice_id)

      resp.success?
    end

    def self.list(options = {})
      resp = FreshBooks::call_api('invoice.list', options)
      
      return nil unless resp.success?
      self.build_list_with_pagination(resp)
    end

    def self.send_by_email(invoice_id)
      resp = FreshBooks::call_api('invoice.sendByEmail', 'invoice_id' => invoice_id)

      resp.success?
    end

    def self.send_by_snail_mail(invoice_id)
      resp = FreshBooks::call_api('invoice.sendBySnailMail', 'invoice_id' => invoice_id)

      resp.success?
    end

  end

  Line = BaseObject.new(:name, :description, :unit_cost, :quantity, :tax1_name,
    :tax2_name, :tax1_percent, :tax2_percent, :amount)

  class Line
    TYPE_MAPPINGS = { 'unit_cost' => Float, 'quantity' => Fixnum,
      'tax1_percent' => Float, 'tax2_percent' => Float, 'amount' => Float }
  end

  #--------------------------------------------------------------------------
  # Items
  #==========================================================================

  Item = BaseObject.new(:item_id, :name, :description, :unit_cost,
    :quantity, :inventory)
  class Item
    TYPE_MAPPINGS = { 'item_id' => Fixnum, 'unit_cost' => Float,
      'quantity' => Fixnum, 'inventory' => Fixnum }

    def create
      resp = FreshBooks::call_api('item.create', 'item' => self)
      if resp.success?
        self.item_id = resp.elements[1].text.to_i
      end

      resp.success? ? self.item_id : nil
    end

    def update
      resp = FreshBooks::call_api('item.update', 'item' => self)

      resp.success?
    end

    def delete
      Item::delete(self.item_id)
    end
    
    def self.get(item_id)
      resp = FreshBooks::call_api('item.get', 'item_id' => item_id)

      resp.success? ? self.new_from_xml(resp.elements[1]) : nil
    end

    def self.delete(item_id)
      resp = FreshBooks::call_api('item.delete', 'item_id' => item_id)

      resp.success?
    end

    def self.list(options = {})
      resp = FreshBooks::call_api('item.list', options)
      
      return nil unless resp.success?
      self.build_list_with_pagination(resp)
    end
  end

  #--------------------------------------------------------------------------
  # Payments
  #==========================================================================

  Payment = BaseObject.new(:payment_id, :client_id, :invoice_id, :date, :amount, :type, :notes)
  class Payment
    TYPE_MAPPINGS = { 'client_id' => Fixnum, 'invoice_id' => Fixnum, 'amount' => Float }

    def create
      resp = FreshBooks::call_api('payment.create', 'payment' => self)
      if resp.success?
        self.payment_id = resp.elements[1].text.to_i
      end

      resp.success? ? self.payment_id : nil
    end

    def update
      resp = FreshBooks::call_api('payment.update', 'payment' => self)

      resp.success?
    end

    def self.get(payment_id)
      resp = FreshBooks::call_api('payment.get', 'payment_id' => payment_id)

      resp.success? ? self.new_from_xml(resp.elements[1]) : nil
    end

    def self.list(options = {})
      resp = FreshBooks::call_api('payment.list', options)

      return nil unless resp.success?
      self.build_list_with_pagination(resp)
    end
  end

  #--------------------------------------------------------------------------
  # Recurring Profiles
  #==========================================================================

  Recurring = BaseObject.new(:recurring_id, :client_id, :date, :po_number,
  :terms, :first_name, :last_name, :organization, :p_street1, :p_street2, :p_city,
  :p_state, :p_country, :p_code, :amount, :lines, :discount, :status, :notes,
  :occurrences, :frequency, :send_email, :send_snail_mail)


  class Recurring
    TYPE_MAPPINGS = { 'client_id' => Fixnum, 'lines' => Array,
      'po_number' => Fixnum, 'discount' => Float, 'amount' => Float,
      'occurrences' => Fixnum }

    def initialize
      super
      self.lines ||= []
    end

    def create
      resp = FreshBooks::call_api('recurring.create', 'recurring' => self)
      if resp.success?
        self.invoice_id = resp.elements[1].text.to_i
      end

      resp.success? ? self.invoice_id : nil
    end

    def update
      resp = FreshBooks::call_api('recurring.update', 'recurring' => self)

      resp.success?
    end

    def self.get(recurring_id)
      resp = FreshBooks::call_api('recurring.get', 'recurring_id' => recurring_id)

      resp.success? ? self.new_from_xml(resp.elements[1]) : nil
    end

    def delete
      Recurring::delete(self.recurring_id)
    end

    def self.delete(recurring_id)
      resp = FreshBooks::call_api('recurring.delete', 'recurring_id' => recurring_id)

      resp.success?
    end

    def self.list(options = {})
      resp = FreshBooks::call_api('recurring.list', options)

      return nil unless resp.success?
      self.build_list_with_pagination(resp)
    end

  end
  
  Project = BaseObject.new(:project_id, :client_id, :name, :bill_method, :rate,
  :description, :tasks)
  
  class Project
    TYPE_MAPPINGS = { 'project_id' => Fixnum, 'client_id' => Fixnum,
      'rate' => Float, 'tasks' => Array
    }
    
    def initialize
      super
      self.tasks ||= []
    end

    def create
      resp = FreshBooks::call_api('project.create', 'project' => self)
      if resp.success?
        self.project_id = resp.elements[1].text.to_i
      end

      resp.success? ? self.project_id : nil
    end

    def update
      resp = FreshBooks::call_api('project.update', 'project' => self)

      resp.success?
    end

    def self.get(project_id)
      resp = FreshBooks::call_api('project.get', 'project_id' => project_id)

      resp.success? ? self.new_from_xml(resp.elements[1]) : nil
    end

    def delete
      Project::delete(self.project_id)
    end

    def self.delete(project_id)
      resp = FreshBooks::call_api('project.delete', 'project_id' => project_id)

      resp.success?
    end

    def self.list(options = {})
      resp = FreshBooks::call_api('project.list', options)

      return nil unless resp.success?
      self.build_list_with_pagination(resp)
    end
  end
  
  Task = BaseObject.new(:task_id, :name, :billable, :rate, :description)
  
  class Task
    TYPE_MAPPINGS = { 'task_id' => Fixnum, 'rate' => Float }
    
    def create
      resp = FreshBooks::call_api('task.create', 'task' => self)
      if resp.success?
        self.task_id = resp.elements[1].text.to_i
      end

      resp.success? ? self.task_id : nil
    end

    def update
      resp = FreshBooks::call_api('task.update', 'task' => self)

      resp.success?
    end

    def self.get(task_id)
      resp = FreshBooks::call_api('task.get', 'task_id' => task_id)

      resp.success? ? self.new_from_xml(resp.elements[1]) : nil
    end

    def delete
      Task::delete(self.task_id)
    end

    def self.delete(task_id)
      resp = FreshBooks::call_api('task.delete', 'task_id' => task_id)

      resp.success?
    end

    def self.list(options = {})
      resp = FreshBooks::call_api('task.list', options)

      return nil unless resp.success?
      self.build_list_with_pagination(resp)
    end
  end
  
  TimeEntry = BaseObject.new(:time_entry_id, :project_id, :task_id, :hours,
  :notes, :date)
  
  class TimeEntry
    TYPE_MAPPINGS = { 'time_entry_id' => Fixnum, 'project_id' => Fixnum,
      'task_id' => Fixnum, 'hours' => Float }
    
    def create
      resp = FreshBooks::call_api('time_entry.create', 'time_entry' => self)
      if resp.success?
        self.time_entry_id = resp.elements[1].text.to_i
      end

      resp.success? ? self.time_entry_id : nil
    end

    def update
      resp = FreshBooks::call_api('time_entry.update', 'time_entry' => self)

      resp.success?
    end

    def self.get(time_entry_id)
      resp = FreshBooks::call_api('time_entry.get', 'time_entry_id' => time_entry_id)

      resp.success? ? self.new_from_xml(resp.elements[1]) : nil
    end

    def delete
      TimeEntry::delete(self.time_entry_id)
    end

    def self.delete(time_entry_id)
      resp = FreshBooks::call_api('time_entry.delete', 'time_entry_id' => time_entry_id)

      resp.success?
    end

    def self.list(options = {})
      resp = FreshBooks::call_api('time_entry.list', options)

      return nil unless resp.success?
      self.build_list_with_pagination(resp)
    end
  end
  
  #--------------------------------------------------------------------------
  # Estimates
  #==========================================================================

  Estimate = BaseObject.new(:estimate_id, :client_id, :status, :date, :po_number, :discount, :notes,
    :terms, :first_name, :last_name, :organization, :p_street1, :p_street2, :p_city, :p_state, :p_country,
    :p_code, :lines)


  class Estimate
    TYPE_MAPPINGS = { 'client_id' => Fixnum, 'lines' => Array, 
    'po_number' => Fixnum, 'discount' => Float, 'amount' => Float }

    def initialize
      super
      self.lines ||= []
    end

    def create
      resp = FreshBooks::call_api('estimate.create', 'invoice' => self)
      if resp.success?
        self.invoice_id = resp.elements[1].text.to_i
      end

      resp.success? ? self.invoice_id : nil
    end

    def update
      resp = FreshBooks::call_api('estimate.update', 'estimate' => self)

      resp.success?
    end

    def delete; Estimate::delete(self.estimate_id); end;
    def send_by_email; Estimate::send_by_email(self.estimate_id); end;
    
    def self.get(estimate_id)
      resp = FreshBooks::call_api('estimate.get', 'estimate_id' => estimate_id)

      resp.success? ? self.new_from_xml(resp.elements[1]) : nil
    end

    def self.delete(estimate_id)
      resp = FreshBooks::call_api('estimate.delete', 'estimate_id' => estimate_id)

      resp.success?
    end

    def self.list(options = {})
      resp = FreshBooks::call_api('estimate.list', options)
      
      return nil unless resp.success?
      self.build_list_with_pagination(resp)
    end

    def self.send_by_email(estimate_id)
      resp = FreshBooks::call_api('estimate.sendByEmail', 'estimate_id' => estimate_id)

      resp.success?
    end
  end    
  
  #--------------------------------------------------------------------------
  # Expenses
  #==========================================================================

<<<<<<< HEAD
  Expense = BaseObject.new(:expense_id, :category_id, :project_id, :client_id, :staff_id,
    :amount, :date, :notes, :status, :tax1_name, :tax1_percent, :tax1_amount,
    :tax2_name, :tax2_percent, :tax2_amount)
  
  class Expense
    TYPE_MAPPINGS = {
      'category_id' => Fixnum, 
      'project_id' => Fixnum,
      'client_id' => Fixnum,
      'staff_id' => Fixnum,
      'amount' => Float,
      'tax1_amount' => Float,
      'tax1_percent' => Float,
      'tax2_amount' => Float,
      'tax2_percent' => Float
    }

    MUTABILITY = {
    }
    
    def self.get(expense_id)
      resp = FreshBooks::call_api('expense.get', 'expense_id' => expense_id)
=======
  Expense = BaseObject.new(:expense_id, :staff_id, :category_id, :project_id, :client_id,
    :amount, :date, :notes, :status)
  class Expense
    TYPE_MAPPINGS = { 'expense_id' => Fixnum, 'staff_id' => Fixnum,'category_id' => Fixnum,
      'project_id' => Fixnum,
      'client_id' => Fixnum, 'amount' => Float }

    def create
      resp = FreshBooks::call_api('exp.create', 'expense' => self)
      if resp.success?
        self.expense_id = resp.elements[1].text.to_i
      end

      resp.success? ? self.expense_id : nil
    end

    def update
      resp = FreshBooks::call_api('expense.update', 'expense' => self)

      resp.success?
    end

    def delete
      expense::delete(self.expense_id)
    end
    
    def self.get(expense_id)
      resp = FreshBooks::call_api('expense.get', 'expense_id' => expense_id)

      resp.success? ? self.new_from_xml(resp.elements[1]) : nil
    end

    def self.delete(expense_id)
      resp = FreshBooks::call_api('expense.delete', 'expense_id' => expense_id)

      resp.success?
    end

    def self.list(options = {})
      resp = FreshBooks::call_api('expense.list', options)
      
      return nil unless resp.success?

      expense_elems = resp.elements[1].elements
      expense_elems.map { |elem| self.new_from_xml(elem) }
    end
  end
    
    #--------------------------------------------------------------------------
    # Staff
    #==========================================================================

  Staff = BaseObject.new(:staff_id, :username, :first_name, :last_name, 
    :email,  :business_phone, :mobile_phone, :rate, :last_login,
    :number_of_logins, :signup_date, 
    :street1, :street2, :city, :state, :country, :code)

  class Staff
    TYPE_MAPPINGS = { 'staff_id' => Fixnum }

    def self.get(staff_id)
      resp = FreshBooks::call_api('staff.get', 'staff_id' => staff_id)

      resp.success? ? self.new_from_xml(resp.elements[1]) : nil
    end

    def self.list(options = {})
      resp = FreshBooks::call_api('staff.list', options)

      return nil unless resp.success?

      staff_elems = resp.elements[1].elements
      staff_elems.map { |elem| self.new_from_xml(elem) }
    end

  end
    
>>>>>>> 073adeec

      resp.success? ? self.new_from_xml(resp.elements[1]) : nil
    end

    def self.delete(expense_id)
      resp = FreshBooks::call_api('expense.delete', 'expense_id' => expense_id)

      resp.success?
    end

    def self.list(options = {})
      resp = FreshBooks::call_api('expense.list', options)
      
      return nil unless resp.success?
      self.build_list_with_pagination(resp)
    end

    def initialize
      super
    end

    def create
      resp = FreshBooks::call_api('expense.create', 'expense' => self)
      if resp.success?
        self.expense_id = resp.elements[1].text.to_i
      end

      resp.success? ? self.expense_id : nil
    end

    def update
      resp = FreshBooks::call_api('expense.update', 'expense' => self)

      resp.success?
    end

    def delete
      Expense::delete(self.expense_id)
    end
  end
  
  #--------------------------------------------------------------------------
  # Staff
  #==========================================================================

  Staff = BaseObject.new(:staff_id, :username, :first_name, :last_name, :email)
  
  class Staff
    TYPE_MAPPINGS = {
    }

    MUTABILITY = {
    }
    
    def self.get(staff_id)
      resp = FreshBooks::call_api('staff.get', 'expense_id' => staff_id)

      resp.success? ? self.new_from_xml(resp.elements[1]) : nil
    end

    def self.delete(staff_id)
      resp = FreshBooks::call_api('staff.delete', 'expense_id' => staff_id)

      resp.success?
    end

    def self.list(options = {})
      resp = FreshBooks::call_api('staff.list', options)
      
      return nil unless resp.success?
      self.build_list_with_pagination(resp)
    end

    def initialize
      super
    end

    def create
      resp = FreshBooks::call_api('staff.create', 'staff' => self)
      if resp.success?
        self.staff_id = resp.elements[1].text.to_i
      end

      resp.success? ? self.expense_id : nil
    end

    def update
      resp = FreshBooks::call_api('staff.update', 'staff' => self)

      resp.success?
    end

    def delete
      Expense::delete(self.expense_id)
    end
  end
  
  class ListProxy
    attr_reader :page, :per_page, :pages, :total
    def initialize(array, page, per_page, pages, total)
      @array = array
      @page = page.to_i
      @per_page = per_page.to_i
      @pages = pages.to_i
      @total = total.to_i
    end
    
    def method_missing(method, *args, &block)
      @array.send(method, *args, &block)
    end
  end
end
<|MERGE_RESOLUTION|>--- conflicted
+++ resolved
@@ -764,58 +764,43 @@
   # Expenses
   #==========================================================================
 
-<<<<<<< HEAD
-  Expense = BaseObject.new(:expense_id, :category_id, :project_id, :client_id, :staff_id,
-    :amount, :date, :notes, :status, :tax1_name, :tax1_percent, :tax1_amount,
-    :tax2_name, :tax2_percent, :tax2_amount)
-  
+  Expense = BaseObject.new(:expense_id, :staff_id, :category_id, :project_id, :client_id,
+    :amount, :date, :notes, :status, :tax1_name, :tax1_percent, :tax1_amount, :tax2_name, 
+    :tax2_percent, :tax2_amount)
   class Expense
-    TYPE_MAPPINGS = {
-      'category_id' => Fixnum, 
+    TYPE_MAPPINGS = { 
+      'expense_id' => Fixnum, 
+      'staff_id' => Fixnum,
+      'category_id' => Fixnum,
       'project_id' => Fixnum,
-      'client_id' => Fixnum,
-      'staff_id' => Fixnum,
+      'client_id' => Fixnum, 
       'amount' => Float,
       'tax1_amount' => Float,
       'tax1_percent' => Float,
       'tax2_amount' => Float,
-      'tax2_percent' => Float
-    }
-
-    MUTABILITY = {
-    }
+      'tax2_percent' => Float }
+
+    def create
+      resp = FreshBooks::call_api('exp.create', 'expense' => self)
+      if resp.success?
+        self.expense_id = resp.elements[1].text.to_i
+      end
+
+      resp.success? ? self.expense_id : nil
+    end
+
+    def update
+      resp = FreshBooks::call_api('expense.update', 'expense' => self)
+
+      resp.success?
+    end
+
+    def delete
+      expense::delete(self.expense_id)
+    end
     
     def self.get(expense_id)
       resp = FreshBooks::call_api('expense.get', 'expense_id' => expense_id)
-=======
-  Expense = BaseObject.new(:expense_id, :staff_id, :category_id, :project_id, :client_id,
-    :amount, :date, :notes, :status)
-  class Expense
-    TYPE_MAPPINGS = { 'expense_id' => Fixnum, 'staff_id' => Fixnum,'category_id' => Fixnum,
-      'project_id' => Fixnum,
-      'client_id' => Fixnum, 'amount' => Float }
-
-    def create
-      resp = FreshBooks::call_api('exp.create', 'expense' => self)
-      if resp.success?
-        self.expense_id = resp.elements[1].text.to_i
-      end
-
-      resp.success? ? self.expense_id : nil
-    end
-
-    def update
-      resp = FreshBooks::call_api('expense.update', 'expense' => self)
-
-      resp.success?
-    end
-
-    def delete
-      expense::delete(self.expense_id)
-    end
-    
-    def self.get(expense_id)
-      resp = FreshBooks::call_api('expense.get', 'expense_id' => expense_id)
 
       resp.success? ? self.new_from_xml(resp.elements[1]) : nil
     end
@@ -830,9 +815,7 @@
       resp = FreshBooks::call_api('expense.list', options)
       
       return nil unless resp.success?
-
-      expense_elems = resp.elements[1].elements
-      expense_elems.map { |elem| self.new_from_xml(elem) }
+      self.build_list_with_pagination(resp)
     end
   end
     
@@ -858,111 +841,10 @@
       resp = FreshBooks::call_api('staff.list', options)
 
       return nil unless resp.success?
-
-      staff_elems = resp.elements[1].elements
-      staff_elems.map { |elem| self.new_from_xml(elem) }
-    end
-
-  end
-    
->>>>>>> 073adeec
-
-      resp.success? ? self.new_from_xml(resp.elements[1]) : nil
-    end
-
-    def self.delete(expense_id)
-      resp = FreshBooks::call_api('expense.delete', 'expense_id' => expense_id)
-
-      resp.success?
-    end
-
-    def self.list(options = {})
-      resp = FreshBooks::call_api('expense.list', options)
-      
-      return nil unless resp.success?
-      self.build_list_with_pagination(resp)
-    end
-
-    def initialize
-      super
-    end
-
-    def create
-      resp = FreshBooks::call_api('expense.create', 'expense' => self)
-      if resp.success?
-        self.expense_id = resp.elements[1].text.to_i
-      end
-
-      resp.success? ? self.expense_id : nil
-    end
-
-    def update
-      resp = FreshBooks::call_api('expense.update', 'expense' => self)
-
-      resp.success?
-    end
-
-    def delete
-      Expense::delete(self.expense_id)
-    end
-  end
-  
-  #--------------------------------------------------------------------------
-  # Staff
-  #==========================================================================
-
-  Staff = BaseObject.new(:staff_id, :username, :first_name, :last_name, :email)
-  
-  class Staff
-    TYPE_MAPPINGS = {
-    }
-
-    MUTABILITY = {
-    }
-    
-    def self.get(staff_id)
-      resp = FreshBooks::call_api('staff.get', 'expense_id' => staff_id)
-
-      resp.success? ? self.new_from_xml(resp.elements[1]) : nil
-    end
-
-    def self.delete(staff_id)
-      resp = FreshBooks::call_api('staff.delete', 'expense_id' => staff_id)
-
-      resp.success?
-    end
-
-    def self.list(options = {})
-      resp = FreshBooks::call_api('staff.list', options)
-      
-      return nil unless resp.success?
-      self.build_list_with_pagination(resp)
-    end
-
-    def initialize
-      super
-    end
-
-    def create
-      resp = FreshBooks::call_api('staff.create', 'staff' => self)
-      if resp.success?
-        self.staff_id = resp.elements[1].text.to_i
-      end
-
-      resp.success? ? self.expense_id : nil
-    end
-
-    def update
-      resp = FreshBooks::call_api('staff.update', 'staff' => self)
-
-      resp.success?
-    end
-
-    def delete
-      Expense::delete(self.expense_id)
-    end
-  end
-  
+      self.build_list_with_pagination(resp)
+    end
+  end
+    
   class ListProxy
     attr_reader :page, :per_page, :pages, :total
     def initialize(array, page, per_page, pages, total)
@@ -972,7 +854,7 @@
       @pages = pages.to_i
       @total = total.to_i
     end
-    
+
     def method_missing(method, *args, &block)
       @array.send(method, *args, &block)
     end
