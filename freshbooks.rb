#------------------------------------------------------------------------------
# FreshBooks.rb - Ruby interface to the FreshBooks API
#
# Copyright (c) 2007-2008 Ben Vinegar (http://www.benlog.org)
#
# This work is distributed under an MIT License:
# http://www.opensource.org/licenses/mit-license.php
#
#------------------------------------------------------------------------------
# Usage:
#
# FreshBooks.setup('sample.freshbooks.com', 'mytoken')
#
# clients = FreshBooks::Client.list
# client = clients[0]
# client.first_name = 'Suzy'
# client.update
#
# invoice = FreshBooks::Invoice.get(4)
# invoice.lines[0].quantity += 1
# invoice.update
#
# item = FreshBooks::Item.new
# item.name = 'A sample item'
# item.create
#
#==============================================================================

require 'net/https'
require 'rexml/document'
require 'logger'

include REXML

module FreshBooks
  VERSION = '2.2.1'     # Gem version
  API_VERSION = '2.1' # FreshBooks API version

  SERVICE_URL = "/api/#{API_VERSION}/xml-in"

  class Error < StandardError; end;
  class InternalError < Error; end;
  class AuthenticationError < Error; end;
  class UnknownSystemError < Error; end;
  class InvalidParameterError < Error; end;
  class ApiAccessNotEnabledError < Error; end;
  class InvalidAccountUrlError < Error; end;
  class AccountDeactivatedError < Error; end;

  @@logger = Logger.new(STDOUT)
  def self.logger
    @@logger
  end
  
  def self.log_level=(level)
    @@logger.level = level
  end
  self.log_level = Logger::WARN
  
  @@account_url, @@auth_token = ''
  @@response = nil
  @@request_headers = nil

  def self.setup(account_url, auth_token, request_headers = {})
    raise InvalidAccountUrlError.new unless account_url =~ /^[0-9a-zA-Z\-_]+\.freshbooks\.com$/
    
    @@account_url = account_url
    @@auth_token = auth_token
    @@request_headers = request_headers

    true
  end

  def self.last_response
    @@response
  end

  def self.call_api(method, elems = [])
    doc = Document.new '<?xml version="1.0" encoding="UTF-8"?>'
    request = doc.add_element 'request'
    request.attributes['method'] = method

    elems.each do |key, value|
      if value.is_a?(BaseObject)
        elem = value.to_xml
        request.add_element elem
      else
        request.add_element(Element.new(key)).text = value.to_s
      end
    end

    result = self.post(request.to_s)

    @@response = Response.new(result)

    #
    # Failure
    #
    if @@response.fail?
      error_msg = @@response.error_msg

      raise InternalError.new(error_msg) if error_msg =~ /not formatted correctly/
      raise AuthenticationError.new(error_msg) if error_msg =~ /[Aa]uthentication failed/
      raise UnknownSystemError.new(error_msg) if error_msg =~ /does not exist/
      raise InvalidParameterError.new(error_msg) if error_msg =~ /Invalid parameter: (.*)/
      raise ApiAccessNotEnabledError.new(error_msg) if error_msg =~ /API access for this account is not enabled/
      
      # Raise an exception for unexpected errors
      raise error_msg
    end

    @@response
  end

  def self.post(body)
    connection = Net::HTTP.new(@@account_url, 443)
    connection.use_ssl = true
    connection.verify_mode = OpenSSL::SSL::VERIFY_NONE

    request = Net::HTTP::Post.new(FreshBooks::SERVICE_URL)
    request.basic_auth @@auth_token, 'X'
    request.body = body
    request.content_type = 'application/xml'
    @@request_headers.each_pair do |name, value|
      request[name.to_s] = value
    end
    
    result = connection.start  { |http| http.request(request) }
    case result
      when Net::HTTPSuccess
        # Good, just continue
      when Net::HTTPRedirection
        # FreshBooks is returning 302 when account_url is valid but an account with the given 
        # name doesn't exist. Translate to an unknown system error. Open question on forums
        # to figure out why this is happening. http://forum.freshbooks.com/viewtopic.php?pid=14170#p14170
        if result["location"] =~ /loginSearch/
          raise UnknownSystemError.new("Account does not exist")
        elsif result["location"] =~ /deactivated/
          raise AccountDeactivatedError.new("Account is deactived")
        else
          raise InternalError.new("Invalid http code: #{result.class}")
        end
      when Net::HTTPUnauthorized
        raise AuthenticationError.new("Invalid API key.")
      when Net::HTTPBadRequest
        raise ApiAccessNotEnabledError.new("API not enabled.")
      else
        raise InternalError.new("Invalid http code: #{result.class}")
    end
    
    if logger.debug?
      logger.debug "Request:"
      logger.debug body
      logger.debug "Response:"
      logger.debug result.body
    end

    result.body
  end

  class Response
    attr_accessor :doc
    def initialize(xml_raw)
      @doc = Document.new xml_raw
    end

    def elements
      @doc.root.elements
    end

    def success?
      @doc.root.attributes['status'] == 'ok'
    end

    def fail?
      !success?
    end

    def error_msg
      return @doc.root.elements['error'].text
    end
  end


  #--------------------------------------------------------------------------
  # BaseObject
  #==========================================================================

  class BaseObject < Struct
    attr_accessor :resp

    # Rails-like accessor to member variables
    #def attributes; return members; end;

    # Maps field names ('invoice_id') to Ruby types (Fixnum)
    TYPE_MAPPINGS = {}

    # Maps field names ('url') to mutability (nil for mutable; :read_only for read-only)
    MUTABILITY = {}

    # Anonymous methods for converting an XML element to its
    # corresponding Ruby type
    MAPPING_FNS = {
      Fixnum     => lambda { |xml_val| xml_val.text.to_i },
      Float      => lambda { |xml_val| xml_val.text.to_f },
      BaseObject => lambda { |xml_val| BaseObject.class::new_from_xml },
      Array      => lambda do |xml_val|
        xml_val.elements.map do |elem|
          FreshBooks::const_get(elem.name.capitalize)::new_from_xml(elem)
        end
      end
    }

    # Create a new instance of this class from an XML element
    def self.new_from_xml(xml_root)
      object = self.new

      self.members.each do |field_name|
        node = xml_root.elements[field_name]

        next if node.nil?

        mapping = self::TYPE_MAPPINGS[field_name]
        if mapping
          object[field_name] = self::MAPPING_FNS[mapping].call(node)
        else
          object[field_name] = node.text.to_s
        end
      end
      return object
    end

    # Convert an instance of this class to an XML element
    def to_xml(elem_name = nil)
      # The root element is the class name, downcased
      elem_name ||= self.class.to_s.split('::').last.downcase
      root = Element.new elem_name

      # Add each BaseObject member to the root elem
      self.members.each do |field_name|
        next if self.class::MUTABILITY[field_name.to_sym] == :read_only

        value = self.send(field_name)

        if value.is_a?(Array)
          node = root.add_element(field_name)
          value.each { |array_elem|
            array_elem_name = 'line' if field_name == 'lines'
            node.add_element(array_elem.to_xml(array_elem_name))
          }
        elsif !value.nil?
          root.add_element(field_name).text = value
        end
      end
      root
    end

    def self.build_list_with_pagination(response)
      root = response.elements[1]
      objects = root.elements
      objects = objects.map { |object| self.new_from_xml(object) }
      
      page = root.attributes["page"]
      pages = root.attributes["pages"]
      per_page = root.attributes["per_page"]
      total = root.attributes["total"]
      
      ListProxy.new(objects, page, per_page, pages, total)
    end
  end

  #--------------------------------------------------------------------------
  # Clients
  #==========================================================================

  Client = BaseObject.new(:client_id, :first_name, :last_name, :organization,
    :email, :username, :password, :work_phone, :home_phone, :mobile, :fax,
    :notes, :p_street1, :p_street2, :p_city, :p_state, :p_country, :p_code,
    :s_street1, :s_street2, :s_city, :s_state, :s_country, :s_code, :url, :auth_url)

  class Client
    TYPE_MAPPINGS = { 'client_id' => Fixnum }
    MUTABILITY = { :url => :read_only }
    def create
      resp = FreshBooks::call_api('client.create', 'client' => self)
      if resp.success?
        self.client_id = resp.elements[1].text.to_i
      end

      resp.success? ? self.client_id : nil
    end

    def update
      resp = FreshBooks::call_api('client.update', 'client' => self)

      resp.success?
    end

    def delete
      Client::delete(self.client_id)
    end

    def self.get(client_id)
      resp = FreshBooks::call_api('client.get', 'client_id' => client_id)

      resp.success? ? self.new_from_xml(resp.elements[1]) : nil
    end

    def self.list(options = {})
      resp = FreshBooks::call_api('client.list', options)
      
      return nil unless resp.success?
      self.build_list_with_pagination(resp)
    end

    def self.delete(client_id)
      resp = FreshBooks::call_api('client.delete', 'client_id' => client_id)

      resp.success?
    end

    def invoices(options = {})
      options.merge( 'client_id' => self.client_id )

      Invoice::list(options)
    end
  end
  
  

  #--------------------------------------------------------------------------
  # Invoices
  #==========================================================================

  Invoice = BaseObject.new(:invoice_id, :client_id, :number, :date, :po_number,
  :terms, :first_name, :last_name, :organization, :p_street1, :p_street2, :p_city,
<<<<<<< HEAD
  :p_state, :p_country, :p_code, :amount, :lines, :discount, :status, :notes, :url, :auth_url)
=======
  :p_state, :p_country, :p_code, :amount, :amount_oustanding, :paid,
  :lines, :discount, :status, :notes, :url)
>>>>>>> 08960f00


  class Invoice
    TYPE_MAPPINGS = { 'client_id' => Fixnum, 'lines' => Array,
    'po_number' => Fixnum, 'discount' => Float, 'amount' => Float,
    'amount_outstanding' => Float, 'paid' => Float }

    MUTABILITY = { 
      :url => :read_only,
      :auth_url => :read_only 
    }

    def initialize
      super
      self.lines ||= []
    end

    def create
      resp = FreshBooks::call_api('invoice.create', 'invoice' => self)
      if resp.success?
        self.invoice_id = resp.elements[1].text.to_i
      end

      resp.success? ? self.invoice_id : nil
    end

    def update
      resp = FreshBooks::call_api('invoice.update', 'invoice' => self)

      resp.success?
    end

    def delete; Invoice::delete(self.invoice_id); end;
    def send_by_email; Invoice::send_by_email(self.invoice_id); end;
    def send_by_snail_mail; Invoice::send_by_snail_mail(self.invoice_id); end;
    
    def self.get(invoice_id)
      resp = FreshBooks::call_api('invoice.get', 'invoice_id' => invoice_id)

      resp.success? ? self.new_from_xml(resp.elements[1]) : nil
    end

    def self.delete(invoice_id)
      resp = FreshBooks::call_api('invoice.delete', 'invoice_id' => invoice_id)

      resp.success?
    end

    def self.list(options = {})
      resp = FreshBooks::call_api('invoice.list', options)
      
      return nil unless resp.success?
      self.build_list_with_pagination(resp)
    end

    def self.send_by_email(invoice_id)
      resp = FreshBooks::call_api('invoice.sendByEmail', 'invoice_id' => invoice_id)

      resp.success?
    end

    def self.send_by_snail_mail(invoice_id)
      resp = FreshBooks::call_api('invoice.sendBySnailMail', 'invoice_id' => invoice_id)

      resp.success?
    end

  end

  Line = BaseObject.new(:name, :description, :unit_cost, :quantity, :tax1_name,
    :tax2_name, :tax1_percent, :tax2_percent, :amount)

  class Line
    TYPE_MAPPINGS = { 'unit_cost' => Float, 'quantity' => Fixnum,
      'tax1_percent' => Float, 'tax2_percent' => Float, 'amount' => Float }
  end

  #--------------------------------------------------------------------------
  # Items
  #==========================================================================

  Item = BaseObject.new(:item_id, :name, :description, :unit_cost,
    :quantity, :inventory)
  class Item
    TYPE_MAPPINGS = { 'item_id' => Fixnum, 'unit_cost' => Float,
      'quantity' => Fixnum, 'inventory' => Fixnum }

    def create
      resp = FreshBooks::call_api('item.create', 'item' => self)
      if resp.success?
        self.item_id = resp.elements[1].text.to_i
      end

      resp.success? ? self.item_id : nil
    end

    def update
      resp = FreshBooks::call_api('item.update', 'item' => self)

      resp.success?
    end

    def delete
      Item::delete(self.item_id)
    end
    
    def self.get(item_id)
      resp = FreshBooks::call_api('item.get', 'item_id' => item_id)

      resp.success? ? self.new_from_xml(resp.elements[1]) : nil
    end

    def self.delete(item_id)
      resp = FreshBooks::call_api('item.delete', 'item_id' => item_id)

      resp.success?
    end

    def self.list(options = {})
      resp = FreshBooks::call_api('item.list', options)
      
      return nil unless resp.success?
      self.build_list_with_pagination(resp)
    end
  end

  #--------------------------------------------------------------------------
  # Payments
  #==========================================================================

  Payment = BaseObject.new(:payment_id, :client_id, :invoice_id, :date, :amount, :type, :notes)
  class Payment
    TYPE_MAPPINGS = { 'client_id' => Fixnum, 'invoice_id' => Fixnum, 'amount' => Float }

    def create
      resp = FreshBooks::call_api('payment.create', 'payment' => self)
      if resp.success?
        self.payment_id = resp.elements[1].text.to_i
      end

      resp.success? ? self.payment_id : nil
    end

    def update
      resp = FreshBooks::call_api('payment.update', 'payment' => self)

      resp.success?
    end

    def self.get(payment_id)
      resp = FreshBooks::call_api('payment.get', 'payment_id' => payment_id)

      resp.success? ? self.new_from_xml(resp.elements[1]) : nil
    end

    def self.list(options = {})
      resp = FreshBooks::call_api('payment.list', options)

      return nil unless resp.success?
      self.build_list_with_pagination(resp)
    end
  end

  #--------------------------------------------------------------------------
  # Recurring Profiles
  #==========================================================================

  Recurring = BaseObject.new(:recurring_id, :client_id, :date, :po_number,
  :terms, :first_name, :last_name, :organization, :p_street1, :p_street2, :p_city,
  :p_state, :p_country, :p_code, :amount, :lines, :discount, :status, :notes,
  :occurrences, :frequency, :send_email, :send_snail_mail)


  class Recurring
    TYPE_MAPPINGS = { 'client_id' => Fixnum, 'lines' => Array,
      'po_number' => Fixnum, 'discount' => Float, 'amount' => Float,
      'occurrences' => Fixnum }

    def initialize
      super
      self.lines ||= []
    end

    def create
      resp = FreshBooks::call_api('recurring.create', 'recurring' => self)
      if resp.success?
        self.invoice_id = resp.elements[1].text.to_i
      end

      resp.success? ? self.invoice_id : nil
    end

    def update
      resp = FreshBooks::call_api('recurring.update', 'recurring' => self)

      resp.success?
    end

    def self.get(recurring_id)
      resp = FreshBooks::call_api('recurring.get', 'recurring_id' => recurring_id)

      resp.success? ? self.new_from_xml(resp.elements[1]) : nil
    end

    def delete
      Recurring::delete(self.recurring_id)
    end

    def self.delete(recurring_id)
      resp = FreshBooks::call_api('recurring.delete', 'recurring_id' => recurring_id)

      resp.success?
    end

    def self.list(options = {})
      resp = FreshBooks::call_api('recurring.list', options)

      return nil unless resp.success?
      self.build_list_with_pagination(resp)
    end

  end
  
  Project = BaseObject.new(:project_id, :client_id, :name, :bill_method, :rate,
  :description, :tasks)
  
  class Project
    TYPE_MAPPINGS = { 'project_id' => Fixnum, 'client_id' => Fixnum,
      'rate' => Float, 'tasks' => Array
    }
    
    def initialize
      super
      self.tasks ||= []
    end

    def create
      resp = FreshBooks::call_api('project.create', 'project' => self)
      if resp.success?
        self.project_id = resp.elements[1].text.to_i
      end

      resp.success? ? self.project_id : nil
    end

    def update
      resp = FreshBooks::call_api('project.update', 'project' => self)

      resp.success?
    end

    def self.get(project_id)
      resp = FreshBooks::call_api('project.get', 'project_id' => project_id)

      resp.success? ? self.new_from_xml(resp.elements[1]) : nil
    end

    def delete
      Project::delete(self.project_id)
    end

    def self.delete(project_id)
      resp = FreshBooks::call_api('project.delete', 'project_id' => project_id)

      resp.success?
    end

    def self.list(options = {})
      resp = FreshBooks::call_api('project.list', options)

      return nil unless resp.success?
      self.build_list_with_pagination(resp)
    end
  end
  
  Task = BaseObject.new(:task_id, :name, :billable, :rate, :description)
  
  class Task
    TYPE_MAPPINGS = { 'task_id' => Fixnum, 'rate' => Float }
    
    def create
      resp = FreshBooks::call_api('task.create', 'task' => self)
      if resp.success?
        self.task_id = resp.elements[1].text.to_i
      end

      resp.success? ? self.task_id : nil
    end

    def update
      resp = FreshBooks::call_api('task.update', 'task' => self)

      resp.success?
    end

    def self.get(task_id)
      resp = FreshBooks::call_api('task.get', 'task_id' => task_id)

      resp.success? ? self.new_from_xml(resp.elements[1]) : nil
    end

    def delete
      Task::delete(self.task_id)
    end

    def self.delete(task_id)
      resp = FreshBooks::call_api('task.delete', 'task_id' => task_id)

      resp.success?
    end

    def self.list(options = {})
      resp = FreshBooks::call_api('task.list', options)

      return nil unless resp.success?
      self.build_list_with_pagination(resp)
    end
  end
  
  TimeEntry = BaseObject.new(:time_entry_id, :project_id, :task_id, :hours,
  :notes, :date)
  
  class TimeEntry
    TYPE_MAPPINGS = { 'time_entry_id' => Fixnum, 'project_id' => Fixnum,
      'task_id' => Fixnum, 'hours' => Float }
    
    def create
      resp = FreshBooks::call_api('time_entry.create', 'time_entry' => self)
      if resp.success?
        self.time_entry_id = resp.elements[1].text.to_i
      end

      resp.success? ? self.time_entry_id : nil
    end

    def update
      resp = FreshBooks::call_api('time_entry.update', 'time_entry' => self)

      resp.success?
    end

    def self.get(time_entry_id)
      resp = FreshBooks::call_api('time_entry.get', 'time_entry_id' => time_entry_id)

      resp.success? ? self.new_from_xml(resp.elements[1]) : nil
    end

    def delete
      TimeEntry::delete(self.time_entry_id)
    end

    def self.delete(time_entry_id)
      resp = FreshBooks::call_api('time_entry.delete', 'time_entry_id' => time_entry_id)

      resp.success?
    end

    def self.list(options = {})
      resp = FreshBooks::call_api('time_entry.list', options)

      return nil unless resp.success?
      self.build_list_with_pagination(resp)
    end
  end
  
  #--------------------------------------------------------------------------
  # Estimates
  #==========================================================================

  Estimate = BaseObject.new(:estimate_id, :client_id, :status, :date, :po_number, :discount, :notes,
    :terms, :first_name, :last_name, :organization, :p_street1, :p_street2, :p_city, :p_state, :p_country,
    :p_code, :lines)


  class Estimate
    TYPE_MAPPINGS = { 'client_id' => Fixnum, 'lines' => Array, 
    'po_number' => Fixnum, 'discount' => Float, 'amount' => Float }

    def initialize
      super
      self.lines ||= []
    end

    def create
      resp = FreshBooks::call_api('estimate.create', 'invoice' => self)
      if resp.success?
        self.invoice_id = resp.elements[1].text.to_i
      end

      resp.success? ? self.invoice_id : nil
    end

    def update
      resp = FreshBooks::call_api('estimate.update', 'estimate' => self)

      resp.success?
    end

    def delete; Estimate::delete(self.estimate_id); end;
    def send_by_email; Estimate::send_by_email(self.estimate_id); end;
    
    def self.get(estimate_id)
      resp = FreshBooks::call_api('estimate.get', 'estimate_id' => estimate_id)

      resp.success? ? self.new_from_xml(resp.elements[1]) : nil
    end

    def self.delete(estimate_id)
      resp = FreshBooks::call_api('estimate.delete', 'estimate_id' => estimate_id)

      resp.success?
    end

    def self.list(options = {})
      resp = FreshBooks::call_api('estimate.list', options)
      
      return nil unless resp.success?
      self.build_list_with_pagination(resp)
    end

    def self.send_by_email(estimate_id)
      resp = FreshBooks::call_api('estimate.sendByEmail', 'estimate_id' => estimate_id)

      resp.success?
    end
  end    
  
  #--------------------------------------------------------------------------
  # Expenses
  #==========================================================================

  Expense = BaseObject.new(:expense_id, :staff_id, :category_id, :project_id, :client_id,
    :amount, :date, :notes, :status, :tax1_name, :tax1_percent, :tax1_amount, :tax2_name, 
    :tax2_percent, :tax2_amount)
  class Expense
    TYPE_MAPPINGS = { 
      'expense_id' => Fixnum, 
      'staff_id' => Fixnum,
      'category_id' => Fixnum,
      'project_id' => Fixnum,
      'client_id' => Fixnum, 
      'amount' => Float,
      'tax1_amount' => Float,
      'tax1_percent' => Float,
      'tax2_amount' => Float,
      'tax2_percent' => Float }

    def create
      resp = FreshBooks::call_api('exp.create', 'expense' => self)
      if resp.success?
        self.expense_id = resp.elements[1].text.to_i
      end

      resp.success? ? self.expense_id : nil
    end

    def update
      resp = FreshBooks::call_api('expense.update', 'expense' => self)

      resp.success?
    end

    def delete
      expense::delete(self.expense_id)
    end
    
    def self.get(expense_id)
      resp = FreshBooks::call_api('expense.get', 'expense_id' => expense_id)

      resp.success? ? self.new_from_xml(resp.elements[1]) : nil
    end

    def self.delete(expense_id)
      resp = FreshBooks::call_api('expense.delete', 'expense_id' => expense_id)

      resp.success?
    end

    def self.list(options = {})
      resp = FreshBooks::call_api('expense.list', options)
      
      return nil unless resp.success?
      self.build_list_with_pagination(resp)
    end
  end
  
  #--------------------------------------------------------------------------
  # Categories
  #==========================================================================

  Category = BaseObject.new(:category_id, :name, :tax1, :tax2)
  class Category
    TYPE_MAPPINGS = { 'category_id' => Fixnum, 'tax1' => Float,
      'tax2' => Float }

    def create
      resp = FreshBooks::call_api('category.create', 'category' => self)
      if resp.success?
        self.category_id = resp.elements[1].text.to_i
      end

      resp.success? ? self.category_id : nil
    end

    def update
      resp = FreshBooks::call_api('category.update', 'category' => self)

      resp.success?
    end

    def delete
      Category::delete(self.category_id)
    end
    
    def self.get(category_id)
      resp = FreshBooks::call_api('category.get', 'category_id' => category_id)

      resp.success? ? self.new_from_xml(resp.elements[1]) : nil
    end

    def self.delete(category_id)
      resp = FreshBooks::call_api('category.delete', 'category_id' => category_id)

      resp.success?
    end

    def self.list(options = {})
      resp = FreshBooks::call_api('category.list', options)
      
      return nil unless resp.success?

      category_elems = resp.elements[1].elements
      category_elems.map { |elem| self.new_from_xml(elem) }
    end
  end

  
    
  #--------------------------------------------------------------------------
  # Staff
  #==========================================================================

  Staff = BaseObject.new(:staff_id, :username, :first_name, :last_name, 
    :email,  :business_phone, :mobile_phone, :rate, :last_login,
    :number_of_logins, :signup_date, 
    :street1, :street2, :city, :state, :country, :code)

  class Staff
    TYPE_MAPPINGS = { 'staff_id' => Fixnum }

    def self.get(staff_id)
      resp = FreshBooks::call_api('staff.get', 'staff_id' => staff_id)

      resp.success? ? self.new_from_xml(resp.elements[1]) : nil
    end

    def self.list(options = {})
      resp = FreshBooks::call_api('staff.list', options)

      return nil unless resp.success?
      self.build_list_with_pagination(resp)
    end
  end
    
  class ListProxy
    attr_reader :page, :per_page, :pages, :total
    def initialize(array, page, per_page, pages, total)
      @array = array
      @page = page.to_i
      @per_page = per_page.to_i
      @pages = pages.to_i
      @total = total.to_i
    end

    def method_missing(method, *args, &block)
      @array.send(method, *args, &block)
    end
  end
end
<|MERGE_RESOLUTION|>--- conflicted
+++ resolved
@@ -334,12 +334,8 @@
 
   Invoice = BaseObject.new(:invoice_id, :client_id, :number, :date, :po_number,
   :terms, :first_name, :last_name, :organization, :p_street1, :p_street2, :p_city,
-<<<<<<< HEAD
-  :p_state, :p_country, :p_code, :amount, :lines, :discount, :status, :notes, :url, :auth_url)
-=======
   :p_state, :p_country, :p_code, :amount, :amount_oustanding, :paid,
-  :lines, :discount, :status, :notes, :url)
->>>>>>> 08960f00
+  :lines, :discount, :status, :notes, :url, :auth_url)
 
 
   class Invoice
