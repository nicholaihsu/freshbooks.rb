require File.dirname(__FILE__) + '/test_helper.rb'

class TestBase < Test::Unit::TestCase
  def test_establish_connection
    assert_nil FreshBooks::Base.connection
    
    FreshBooks::Base.establish_connection("company.freshbooks.com", "auth_token")
    connection = FreshBooks::Base.connection
    assert_not_nil connection
    assert_equal "company.freshbooks.com", connection.account_url
    assert_equal "auth_token", connection.auth_token
    
    FreshBooks::Base.establish_connection("company2.freshbooks.com", "auth_token2")
    connection = FreshBooks::Base.connection
    assert_not_nil connection
    assert_equal "company2.freshbooks.com", connection.account_url
    assert_equal "auth_token2", connection.auth_token
  end
  
  def test_new_from_xml_to_xml__round_trip
    xml = <<-EOS
      <my_item>
        <name>name1</name>
        <amount>4.5</amount>
        <read_only_number>5</read_only_number>
        <number>6</number>
        <visible>1</visible>
        <date>2008-02-01</date>
        <created_at>2008-10-22 13:57:00</created_at>
        <my_address>
          <street1>street1</street1>
        </my_address>
        <my_lines>
          <my_line>
            <description>description</description>
          </my_line>
        </my_lines>
      </my_item>
    EOS
    doc = REXML::Document.new(xml)
    
    item = FreshBooks::MyItem.new_from_xml(doc.root)
    assert_equal "name1", item.name
    assert_equal 5, item.read_only_number
    assert_equal 6, item.number
    assert_equal 4.5, item.amount
    assert_equal true, item.visible
    assert_equal Date.new(2008, 2, 1), item.date
    assert_equal DateTime.parse("2008-10-22 13:57:00 -04:00"), item.created_at
    assert_equal "street1", item.my_address.street1
    assert_equal 1, item.my_lines.size
    assert_equal "description", item.my_lines.first.description
    
    # If someone knows a good way to compare xml docs where ordering doesn't matter
    # let me know. This can be refactored and improved greatly.
    xml_out = item.to_xml.to_s.strip
    assert_equal "<my_item>", xml_out.first(9)
    assert xml_out.include?("<name>name1</name>")
    assert xml_out.include?("<amount>4.5</amount>")
    assert xml_out.include?("<visible>1</visible>")
    assert !xml_out.include?("<read_only_number>5</read_only_number>") # this is read only
    assert xml_out.include?("<number>6</number>")
    assert xml_out.include?("<date>2008-02-01</date>")
    assert xml_out.include?("<created_at>2008-10-22 13:57:00</created_at>")
    assert xml_out.include?("<my_address><street1>street1</street1></my_address>")
    assert xml_out.include?("<my_lines><my_line><description>description</description></my_line></my_lines>")
  end
  
<<<<<<< HEAD
  def test_can_handle_all_zero_updated_at
    xml = <<-END_XML
      <my_client> 
        <client_id>3</client_id> 
        <first_name>Test</first_name> 
        <last_name>User</last_name> 
        <organization>User Testing</organization> 
        <updated>0000-00-00 00:00:00</updated> 
      </my_client>
    END_XML
    doc = REXML::Document.new(xml)
    
    item = FreshBooks::MyClient.new_from_xml(doc.root)
    assert_equal nil, item.updated
=======
  def test_create_objects_with_initializer_arguments
    invoice_1 = FreshBooks::Invoice.new
    invoice_1.client_id = 1
    invoice_1.lines = [FreshBooks::Line.new, FreshBooks::Line.new]
    invoice_1.lines[0].name = "Awesomeness"
    invoice_1.lines[0].unit_cost = 9999
    invoice_1.lines[0].quantity = 42
    invoice_1.lines[1].name = "Ninja skills"
    invoice_1.lines[1].unit_cost = 349
    invoice_1.lines[1].quantity = 100
    
    invoice_2 = FreshBooks::Invoice.new(
      :client_id => 1,
      :lines => [
        FreshBooks::Line.new(
          :name => "Awesomeness",
          :unit_cost => 9999,
          :quantity => 42
        ),
        FreshBooks::Line.new(
          :name => "Ninja skills",
          :unit_cost => 349,
          :quantity => 100
        )
      ]
    )
    
    assert_equal invoice_1.to_xml, invoice_2.to_xml
>>>>>>> 22da56bc
  end
  
end

module FreshBooks
  class MyItem < FreshBooks::Base
    define_schema do |s|
      s.string :name
      s.fixnum :read_only_number, :read_only => true
      s.fixnum :number
      s.float :amount
      s.boolean :visible
      s.date :date
      s.date_time :created_at
      s.object :my_address
      s.array :my_lines
    end
  end

  class MyClient < FreshBooks::Base
    define_schema do |s|
      s.string :first_name, :last_name, :organization
      s.fixnum :client_id
      s.date_time :updated
    end
  end

  class MyAddress < FreshBooks::Base
    define_schema do |s|
      s.string :street1
    end
  end
  
  class MyLine < FreshBooks::Base
    define_schema do |s|
      s.string :description
    end
  end
end<|MERGE_RESOLUTION|>--- conflicted
+++ resolved
@@ -66,22 +66,6 @@
     assert xml_out.include?("<my_lines><my_line><description>description</description></my_line></my_lines>")
   end
   
-<<<<<<< HEAD
-  def test_can_handle_all_zero_updated_at
-    xml = <<-END_XML
-      <my_client> 
-        <client_id>3</client_id> 
-        <first_name>Test</first_name> 
-        <last_name>User</last_name> 
-        <organization>User Testing</organization> 
-        <updated>0000-00-00 00:00:00</updated> 
-      </my_client>
-    END_XML
-    doc = REXML::Document.new(xml)
-    
-    item = FreshBooks::MyClient.new_from_xml(doc.root)
-    assert_equal nil, item.updated
-=======
   def test_create_objects_with_initializer_arguments
     invoice_1 = FreshBooks::Invoice.new
     invoice_1.client_id = 1
@@ -110,7 +94,22 @@
     )
     
     assert_equal invoice_1.to_xml, invoice_2.to_xml
->>>>>>> 22da56bc
+  end
+  
+  def test_can_handle_all_zero_updated_at
+    xml = <<-END_XML
+      <my_client> 
+        <client_id>3</client_id> 
+        <first_name>Test</first_name> 
+        <last_name>User</last_name> 
+        <organization>User Testing</organization> 
+        <updated>0000-00-00 00:00:00</updated> 
+      </my_client>
+    END_XML
+    doc = REXML::Document.new(xml)
+    
+    item = FreshBooks::MyClient.new_from_xml(doc.root)
+    assert_equal nil, item.updated
   end
   
 end
