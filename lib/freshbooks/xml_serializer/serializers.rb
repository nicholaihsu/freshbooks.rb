module FreshBooks
  module XmlSerializer
    class FixnumSerializer
      def self.to_node(member_name, value)
        element = REXML::Element.new(member_name)
        element.text = value.to_s
        element
      end
      
      def self.to_value(xml_val)
        xml_val.text.to_i
      end
    end
    
    class FloatSerializer
      def self.to_node(member_name, value)
        element = REXML::Element.new(member_name)
        element.text = value.to_s
        element
      end
      
      def self.to_value(xml_val)
        xml_val.text.to_f 
      end
    end
    
    class DateSerializer
      def self.to_node(member_name, value)
        element = REXML::Element.new(member_name)
        element.text = value.to_s
        element
      end
      
      def self.to_value(xml_val)
        begin
          Date.parse(xml_val.text.to_s) 
        rescue ArgumentError => e
          # Sometimes freshbooks gives dates that look like this 0000-00-00 00:00:00
          nil
        end
      end
    end
    
    class StringSerializer
      def self.to_node(member_name, value)
        element = REXML::Element.new(member_name)
        element.text = value.to_s
        element
      end
      
      def self.to_value(xml_val)
        xml_val.text.to_s
      end
    end
    
    class BooleanSerializer
      def self.to_node(member_name, value)
        element = REXML::Element.new(member_name)
        element.text = value ? '1' : '0'
        element
      end
      
      def self.to_value(xml_val)
        xml_val.text.to_s == "1" 
      end
    end
    
    class ObjectSerializer
      def self.to_node(member_name, value)
        REXML::Document.new(value.to_xml(member_name))
      end
      
      def self.to_value(xml_val)
        FreshBooks::const_get(xml_val.name.camelize)::new_from_xml(xml_val) 
      end
    end
    
    class ArraySerializer
      def self.to_node(member_name, value)
        element = REXML::Element.new(member_name)
        value.each { |array_elem|
          element.add_element(REXML::Document.new(array_elem.to_xml))
        }
        element
      end
      
      def self.to_value(xml_val)
        xml_val.elements.map { |elem|
          FreshBooks::const_get(elem.name.camelize)::new_from_xml(elem)
        }
      end
    end
    
    # FreshBooks datetimes are specified in gmt-4. This library assumes utc and
    # will convert to the appropriate timezone.
    class DateTimeSerializer
      def self.to_node(member_name, value)
        element = REXML::Element.new(member_name)
        element.text = (value.utc + time_offset.to_i.hours).to_s(:db) # hack to convert to gmt-4, any better way?
        element
      end
      
      def self.to_value(xml_val)
<<<<<<< HEAD
        return nil if xml_val.text.to_s == "0000-00-00 00:00:00"
        DateTime.parse(xml_val.text.to_s + " -04:00").utc # hack to convert from gmt-4 to utc
=======
        DateTime.parse(xml_val.text.to_s + " #{time_offset}").utc # hack to convert from gmt-4 to utc
      rescue ArgumentError => e
        # Sometimes freshbooks gives dates that look like this 0000-00-00 00:00:00
        nil
      end
      
    private
      def self.time_offset
        ENV['FRESHBOOKS_TIMEZONE'] || "-04:00"
>>>>>>> 22da56bc
      end
    end
  end
end<|MERGE_RESOLUTION|>--- conflicted
+++ resolved
@@ -101,10 +101,6 @@
       end
       
       def self.to_value(xml_val)
-<<<<<<< HEAD
-        return nil if xml_val.text.to_s == "0000-00-00 00:00:00"
-        DateTime.parse(xml_val.text.to_s + " -04:00").utc # hack to convert from gmt-4 to utc
-=======
         DateTime.parse(xml_val.text.to_s + " #{time_offset}").utc # hack to convert from gmt-4 to utc
       rescue ArgumentError => e
         # Sometimes freshbooks gives dates that look like this 0000-00-00 00:00:00
@@ -114,7 +110,6 @@
     private
       def self.time_offset
         ENV['FRESHBOOKS_TIMEZONE'] || "-04:00"
->>>>>>> 22da56bc
       end
     end
   end
